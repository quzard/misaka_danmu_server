--- conflicted
+++ resolved
@@ -31,47 +31,34 @@
         id: prep
         run: |
           DOCKER_IMAGE=${{ secrets.DOCKERHUB_USERNAME }}/misaka_danmu_server
-<<<<<<< HEAD
           GHCR_IMAGE=ghcr.io/${{ github.repository }}
-          PLATFORMS="linux/amd64,linux/arm64"
-=======
           # 默认构建所有平台和SO_TAG
           PLATFORMS="linux/amd64,linux/arm64"
           SO_TAG="latest"
           # 如果是标签推送 (e.g., v1.2.3)
->>>>>>> 20c988b8
           if [[ $GITHUB_REF == refs/tags/v* ]]; then
             TAG=${GITHUB_REF#refs/tags/}
-<<<<<<< HEAD
             TAGS="${DOCKER_IMAGE}:${TAG},${DOCKER_IMAGE}:latest,${GHCR_IMAGE}:${TAG},${GHCR_IMAGE}:latest"
+            SO_TAG="latest"
+          # 如果是推送到 main 分支
           elif [[ $GITHUB_REF == refs/heads/main ]]; then
             PLATFORMS="linux/amd64"
             TAGS="${DOCKER_IMAGE}:latest,${DOCKER_IMAGE}:main,${GHCR_IMAGE}:latest,${GHCR_IMAGE}:main"
-          elif [[ $GITHUB_REF == refs/heads/test ]]; then
-            TAGS="${DOCKER_IMAGE}:test,${GHCR_IMAGE}:test"
-            PLATFORMS="linux/amd64"
-          elif [[ $GITHUB_REF == refs/heads/beta ]]; then
-            TAGS="${DOCKER_IMAGE}:beta,${GHCR_IMAGE}:beta"
-          else
-            REF=${GITHUB_REF##*/}
-            TAGS="${DOCKER_IMAGE}:${REF},${GHCR_IMAGE}:${REF}"
-=======
-            # 设置输出: "user/repo:v1.2.3,user/repo:latest"
-            echo "tags=${DOCKER_IMAGE}:${TAG},${DOCKER_IMAGE}:latest" >> $GITHUB_OUTPUT
             SO_TAG="latest"
           # 如果是推送到 test 分支
           elif [[ $GITHUB_REF == refs/heads/test ]]; then
-            # 设置输出: "user/repo:test"
-            echo "tags=${DOCKER_IMAGE}:test" >> $GITHUB_OUTPUT
+            TAGS="${DOCKER_IMAGE}:test,${GHCR_IMAGE}:test"
             # 仅为 test 分支构建 amd64，并使用test标签的.so文件
             PLATFORMS="linux/amd64"
             SO_TAG="test"
           # 如果是推送到 beta 分支
           elif [[ $GITHUB_REF == refs/heads/beta ]]; then
-            # 设置输出: "user/repo:beta"
-            echo "tags=${DOCKER_IMAGE}:beta" >> $GITHUB_OUTPUT
+            TAGS="${DOCKER_IMAGE}:beta,${GHCR_IMAGE}:beta"
             SO_TAG="latest"
->>>>>>> 20c988b8
+          else
+            REF=${GITHUB_REF##*/}
+            TAGS="${DOCKER_IMAGE}:${REF},${GHCR_IMAGE}:${REF}"
+            SO_TAG="latest"
           fi
           echo "tags=${TAGS}" >> $GITHUB_OUTPUT
           echo "platforms=${PLATFORMS}" >> $GITHUB_OUTPUT
