--- conflicted
+++ resolved
@@ -56,31 +56,6 @@
   )
 }
 
-<<<<<<< HEAD
-=======
-/** 获取tmdb详情 */
-export const getTMdbDetail = data =>
-  api.get(`/api/ui/metadata/tmdb/details/${data.mediaType}/${data.tmdbId}`)
-
-/** 获取tvdb详情 */
-export const getTvdbDetail = data =>
-  api.get(`/api/ui/metadata/tvdb/details/${data.tvdbId}`, {
-    mediaType: data.mediaType,
-  })
-/** 获取imdb详情 */
-export const getImdbDetail = data =>
-  api.get(`/api/ui/metadata/imdb/details/${data.imdbId}`, {
-    mediaType: data.mediaType,
-  })
-/** 获取douban详情 */
-export const getDoubanDetail = data =>
-  api.get(`/api/ui/metadata/douban/details/${data.doubanId}`)
-
-/** 获取BGM详情 */
-export const getBgmDetail = data =>
-  api.get(`/api/ui/metadata/bangumi/details/${data.bangumiId}`)
-
->>>>>>> 156f4c35
 /** 导入弹幕  */
 export const importDanmu = data => api.post('/api/ui/import', data)
 
